import os
from fnmatch import fnmatch
import requests
import base64

import click

global_index = 1


def should_ignore(path, gitignore_rules):
    for rule in gitignore_rules:
        if fnmatch(os.path.basename(path), rule):
            return True
        if os.path.isdir(path) and fnmatch(os.path.basename(path) + "/", rule):
            return True
    return False


def read_gitignore(path):
    gitignore_path = os.path.join(path, ".gitignore")
    if os.path.isfile(gitignore_path):
        with open(gitignore_path, "r") as f:
            return [
                line.strip() for line in f if line.strip() and not line.startswith("#")
            ]
    return []


def print_path(writer, path, content, xml):
    if xml:
        print_as_xml(writer, path, content)
    else:
        print_default(writer, path, content)


def print_default(writer, path, content):
    writer(path)
    writer("---")
    writer(content)
    writer("")
    writer("---")


def print_as_xml(writer, path, content):
    global global_index
    writer(f'<document index="{global_index}">')
    writer(f"<source>{path}</source>")
    writer("<document_content>")
    writer(content)
    writer("</document_content>")
    writer("</document>")
    global_index += 1


def process_path(
    path,
    extensions,
    include_hidden,
    ignore_gitignore,
    gitignore_rules,
    ignore_patterns,
    writer,
    claude_xml,
):
    if os.path.isfile(path):
        try:
            with open(path, "r") as f:
                print_path(writer, path, f.read(), claude_xml)
        except UnicodeDecodeError:
            warning_message = f"Warning: Skipping file {path} due to UnicodeDecodeError"
            click.echo(click.style(warning_message, fg="red"), err=True)
    elif os.path.isdir(path):
        for root, dirs, files in os.walk(path):
            if not include_hidden:
                dirs[:] = [d for d in dirs if not d.startswith(".")]
                files = [f for f in files if not f.startswith(".")]

            if not ignore_gitignore:
                gitignore_rules.extend(read_gitignore(root))
                dirs[:] = [
                    d
                    for d in dirs
                    if not should_ignore(os.path.join(root, d), gitignore_rules)
                ]
                files = [
                    f
                    for f in files
                    if not should_ignore(os.path.join(root, f), gitignore_rules)
                ]

            if ignore_patterns:
                files = [
                    f
                    for f in files
                    if not any(fnmatch(f, pattern) for pattern in ignore_patterns)
                ]

            if extensions:
                files = [f for f in files if f.endswith(extensions)]

            for file in sorted(files):
                file_path = os.path.join(root, file)
                try:
                    with open(file_path, "r") as f:
                        print_path(writer, file_path, f.read(), claude_xml)
                except UnicodeDecodeError:
                    warning_message = (
                        f"Warning: Skipping file {file_path} due to UnicodeDecodeError"
                    )
                    click.echo(click.style(warning_message, fg="red"), err=True)


def fetch_github_files(repo_url, path="", token=None):
    # Extract owner and repo from the URL
    parts = repo_url.rstrip('/').split('/')
    if len(parts) < 2:
        raise click.ClickException(f"Invalid GitHub repository URL: {repo_url}")
    owner, repo = parts[-2], parts[-1]
    if repo.endswith('.git'):
        repo = repo[:-4]

    api_url = f"https://api.github.com/repos/{owner}/{repo}/contents/{path}"
    headers = {}
    if token:
        headers["Authorization"] = f"token {token}"
    
    try:
        response = requests.get(api_url, headers=headers)
        response.raise_for_status()
    except requests.exceptions.RequestException as e:
        raise click.ClickException(f"Error fetching GitHub repository: {str(e)}")

    content = response.json()
    files = []

    if isinstance(content, list):
        for item in content:
            if item["type"] == "file":
                file_url = item["download_url"]
                try:
                    file_content = requests.get(file_url, headers=headers).text
                    files.append((item["path"], file_content))
                except requests.exceptions.RequestException as e:
                    click.echo(f"Warning: Failed to fetch file {item['path']}: {str(e)}", err=True)
            elif item["type"] == "dir":
                files.extend(fetch_github_files(repo_url, item["path"], token))
    elif isinstance(content, dict) and content["type"] == "file":
        file_url = content["download_url"]
        try:
            file_content = requests.get(file_url, headers=headers).text
            files.append((content["path"], file_content))
        except requests.exceptions.RequestException as e:
            click.echo(f"Warning: Failed to fetch file {content['path']}: {str(e)}", err=True)
    
    return files


@click.command()
<<<<<<< HEAD
@click.argument("paths", nargs=-1, type=click.Path(exists=True), required=False)
@click.option("--github-repo", help="GitHub repository URL (e.g., https://github.com/username/repo.git)")
@click.option("--github-path", default="", help="Path within the GitHub repository (default: entire repo)")
@click.option("--github-token", envvar="GITHUB_TOKEN", help="GitHub personal access token")
=======
@click.argument("paths", nargs=-1, type=click.Path(exists=True))
@click.option("extensions", "-e", "--extension", multiple=True)
>>>>>>> f9a4d8fa
@click.option(
    "--include-hidden",
    is_flag=True,
    help="Include files and folders starting with .",
)
@click.option(
    "--ignore-gitignore",
    is_flag=True,
    help="Ignore .gitignore files and include all files",
)
@click.option(
    "ignore_patterns",
    "--ignore",
    multiple=True,
    default=[],
    help="List of patterns to ignore",
)
@click.option(
    "output_file",
    "-o",
    "--output",
    type=click.Path(writable=True),
    help="Output to a file instead of stdout",
)
@click.option(
    "claude_xml",
    "-c",
    "--cxml",
    is_flag=True,
    help="Output in XML-ish format suitable for Claude's long context window.",
)
@click.version_option()
def cli(
<<<<<<< HEAD
    paths, github_repo, github_path, github_token, include_hidden, ignore_gitignore, ignore_patterns, output_file, claude_xml
=======
    paths,
    extensions,
    include_hidden,
    ignore_gitignore,
    ignore_patterns,
    output_file,
    claude_xml,
>>>>>>> f9a4d8fa
):
    """
    Takes one or more paths to files or directories and outputs every file,
    recursively, each one preceded with its filename like this:

    path/to/file.py
    ----
    Contents of file.py goes here

    ---
    path/to/file2.py
    ---
    ...

    If the `--cxml` flag is provided, the output will be structured as follows:

    <documents>
    <document path="path/to/file1.txt">
    Contents of file1.txt
    </document>

    <document path="path/to/file2.txt">
    Contents of file2.txt
    </document>
    ...
    </documents>
    """
    # Reset global_index for pytest
    global global_index
    global_index = 1
    gitignore_rules = []
    writer = click.echo
    fp = None
    if output_file:
        fp = open(output_file, "w")
        writer = lambda s: print(s, file=fp)
<<<<<<< HEAD
    
    if claude_xml:
        writer("<documents>")

    if github_repo:
        try:
            github_files = fetch_github_files(github_repo, github_path, github_token)
            if not github_files:
                raise click.ClickException(f"No files found in the specified GitHub repository: {github_repo}")
            for file_path, content in github_files:
                if claude_xml:
                    print_as_xml(writer, file_path, content)
                else:
                    print_default(writer, file_path, content)
        except click.ClickException as e:
            click.echo(str(e), err=True)
            return
    elif paths:
        for path in paths:
            if not os.path.exists(path):
                raise click.BadArgumentUsage(f"Path does not exist: {path}")
            if not ignore_gitignore:
                gitignore_rules.extend(read_gitignore(os.path.dirname(path)))
            process_path(
                path,
                include_hidden,
                ignore_gitignore,
                gitignore_rules,
                ignore_patterns,
                writer,
                claude_xml,
            )
    else:
        click.echo("Please provide either local paths or a GitHub repository URL.", err=True)
        return

=======
    for path in paths:
        if not os.path.exists(path):
            raise click.BadArgumentUsage(f"Path does not exist: {path}")
        if not ignore_gitignore:
            gitignore_rules.extend(read_gitignore(os.path.dirname(path)))
        if claude_xml and path == paths[0]:
            writer("<documents>")
        process_path(
            path,
            extensions,
            include_hidden,
            ignore_gitignore,
            gitignore_rules,
            ignore_patterns,
            writer,
            claude_xml,
        )
>>>>>>> f9a4d8fa
    if claude_xml:
        writer("</documents>")
    if fp:
        fp.close()<|MERGE_RESOLUTION|>--- conflicted
+++ resolved
@@ -157,15 +157,11 @@
 
 
 @click.command()
-<<<<<<< HEAD
 @click.argument("paths", nargs=-1, type=click.Path(exists=True), required=False)
 @click.option("--github-repo", help="GitHub repository URL (e.g., https://github.com/username/repo.git)")
 @click.option("--github-path", default="", help="Path within the GitHub repository (default: entire repo)")
 @click.option("--github-token", envvar="GITHUB_TOKEN", help="GitHub personal access token")
-=======
-@click.argument("paths", nargs=-1, type=click.Path(exists=True))
 @click.option("extensions", "-e", "--extension", multiple=True)
->>>>>>> f9a4d8fa
 @click.option(
     "--include-hidden",
     is_flag=True,
@@ -199,17 +195,16 @@
 )
 @click.version_option()
 def cli(
-<<<<<<< HEAD
-    paths, github_repo, github_path, github_token, include_hidden, ignore_gitignore, ignore_patterns, output_file, claude_xml
-=======
     paths,
+    github_repo,
+    github_path,
+    github_token,
     extensions,
     include_hidden,
     ignore_gitignore,
     ignore_patterns,
     output_file,
     claude_xml,
->>>>>>> f9a4d8fa
 ):
     """
     Takes one or more paths to files or directories and outputs every file,
@@ -246,8 +241,7 @@
     if output_file:
         fp = open(output_file, "w")
         writer = lambda s: print(s, file=fp)
-<<<<<<< HEAD
-    
+
     if claude_xml:
         writer("<documents>")
 
@@ -257,6 +251,8 @@
             if not github_files:
                 raise click.ClickException(f"No files found in the specified GitHub repository: {github_repo}")
             for file_path, content in github_files:
+                if extensions and not any(file_path.endswith(ext) for ext in extensions):
+                    continue
                 if claude_xml:
                     print_as_xml(writer, file_path, content)
                 else:
@@ -272,6 +268,7 @@
                 gitignore_rules.extend(read_gitignore(os.path.dirname(path)))
             process_path(
                 path,
+                extensions,
                 include_hidden,
                 ignore_gitignore,
                 gitignore_rules,
@@ -283,25 +280,6 @@
         click.echo("Please provide either local paths or a GitHub repository URL.", err=True)
         return
 
-=======
-    for path in paths:
-        if not os.path.exists(path):
-            raise click.BadArgumentUsage(f"Path does not exist: {path}")
-        if not ignore_gitignore:
-            gitignore_rules.extend(read_gitignore(os.path.dirname(path)))
-        if claude_xml and path == paths[0]:
-            writer("<documents>")
-        process_path(
-            path,
-            extensions,
-            include_hidden,
-            ignore_gitignore,
-            gitignore_rules,
-            ignore_patterns,
-            writer,
-            claude_xml,
-        )
->>>>>>> f9a4d8fa
     if claude_xml:
         writer("</documents>")
     if fp:
